// SPDX-License-Identifier: GPL-2.0+
/*
 * Copyright (c) 2014 Google, Inc
 */

#define LOG_CATEGORY UCLASS_SPI

#include <common.h>
#include <dm.h>
#include <errno.h>
#include <log.h>
#include <malloc.h>
#include <spi.h>
#include <dm/device_compat.h>
#include <dm/device-internal.h>
#include <dm/uclass-internal.h>
#include <dm/lists.h>
#include <dm/util.h>

DECLARE_GLOBAL_DATA_PTR;

#define SPI_DEFAULT_SPEED_HZ 100000

static int spi_set_speed_mode(struct udevice *bus, int speed, int mode)
{
	struct dm_spi_ops *ops;
	int ret;

	ops = spi_get_ops(bus);
	if (ops->set_speed)
		ret = ops->set_speed(bus, speed);
	else
		ret = -EINVAL;
	if (ret) {
		dev_err(bus, "Cannot set speed (err=%d)\n", ret);
		return ret;
	}

	if (ops->set_mode)
		ret = ops->set_mode(bus, mode);
	else
		ret = -EINVAL;
	if (ret) {
		dev_err(bus, "Cannot set mode (err=%d)\n", ret);
		return ret;
	}

	return 0;
}

int dm_spi_claim_bus(struct udevice *dev)
{
	struct udevice *bus = dev->parent;
	struct dm_spi_ops *ops = spi_get_ops(bus);
	struct dm_spi_bus *spi = dev_get_uclass_priv(bus);
	struct spi_slave *slave = dev_get_parent_priv(dev);
	uint speed, mode;

	speed = slave->max_hz;
	mode = slave->mode;

	if (spi->max_hz) {
		if (speed)
			speed = min(speed, spi->max_hz);
		else
			speed = spi->max_hz;
	}
	if (!speed)
		speed = SPI_DEFAULT_SPEED_HZ;

	if (speed != spi->speed || mode != spi->mode) {
		int ret = spi_set_speed_mode(bus, speed, slave->mode);

		if (ret)
			return log_ret(ret);

		spi->speed = speed;
		spi->mode = mode;
	}

	return log_ret(ops->claim_bus ? ops->claim_bus(dev) : 0);
}

void dm_spi_release_bus(struct udevice *dev)
{
	struct udevice *bus = dev->parent;
	struct dm_spi_ops *ops = spi_get_ops(bus);

	if (ops->release_bus)
		ops->release_bus(dev);
}

int dm_spi_xfer(struct udevice *dev, unsigned int bitlen,
		const void *dout, void *din, unsigned long flags)
{
	struct udevice *bus = dev->parent;
	struct dm_spi_ops *ops = spi_get_ops(bus);

	if (bus->uclass->uc_drv->id != UCLASS_SPI)
		return -EOPNOTSUPP;
	if (!ops->xfer)
		return -ENOSYS;

	return ops->xfer(dev, bitlen, dout, din, flags);
}

int dm_spi_get_mmap(struct udevice *dev, ulong *map_basep, uint *map_sizep,
		    uint *offsetp)
{
	struct udevice *bus = dev->parent;
	struct dm_spi_ops *ops = spi_get_ops(bus);

	if (bus->uclass->uc_drv->id != UCLASS_SPI)
		return -EOPNOTSUPP;
	if (!ops->get_mmap)
		return -ENOSYS;

	return ops->get_mmap(dev, map_basep, map_sizep, offsetp);
}

int spi_claim_bus(struct spi_slave *slave)
{
	return log_ret(dm_spi_claim_bus(slave->dev));
}

void spi_release_bus(struct spi_slave *slave)
{
	dm_spi_release_bus(slave->dev);
}

int spi_xfer(struct spi_slave *slave, unsigned int bitlen,
	     const void *dout, void *din, unsigned long flags)
{
	return dm_spi_xfer(slave->dev, bitlen, dout, din, flags);
}

int spi_write_then_read(struct spi_slave *slave, const u8 *opcode,
			size_t n_opcode, const u8 *txbuf, u8 *rxbuf,
			size_t n_buf)
{
	unsigned long flags = SPI_XFER_BEGIN;
	int ret;

	if (n_buf == 0)
		flags |= SPI_XFER_END;

	ret = spi_xfer(slave, n_opcode * 8, opcode, NULL, flags);
	if (ret) {
		dev_dbg(slave->dev,
			"spi: failed to send command (%zu bytes): %d\n",
			n_opcode, ret);
	} else if (n_buf != 0) {
		ret = spi_xfer(slave, n_buf * 8, txbuf, rxbuf, SPI_XFER_END);
		if (ret)
			dev_dbg(slave->dev,
				"spi: failed to transfer %zu bytes of data: %d\n",
				n_buf, ret);
	}

	return ret;
}

#if !CONFIG_IS_ENABLED(OF_PLATDATA)
static int spi_child_post_bind(struct udevice *dev)
{
	struct dm_spi_slave_plat *plat = dev_get_parent_plat(dev);

	if (!dev_of_valid(dev))
		return 0;

	return spi_slave_of_to_plat(dev, plat);
}
#endif

static int spi_post_probe(struct udevice *bus)
{
#if !CONFIG_IS_ENABLED(OF_PLATDATA)
	struct dm_spi_bus *spi = dev_get_uclass_priv(bus);

	spi->max_hz = dev_read_u32_default(bus, "spi-max-frequency", 0);
#endif
#if defined(CONFIG_NEEDS_MANUAL_RELOC)
	struct dm_spi_ops *ops = spi_get_ops(bus);
	static int reloc_done;

	if (!reloc_done) {
		if (ops->claim_bus)
			ops->claim_bus += gd->reloc_off;
		if (ops->release_bus)
			ops->release_bus += gd->reloc_off;
		if (ops->set_wordlen)
			ops->set_wordlen += gd->reloc_off;
		if (ops->xfer)
			ops->xfer += gd->reloc_off;
		if (ops->set_speed)
			ops->set_speed += gd->reloc_off;
		if (ops->set_mode)
			ops->set_mode += gd->reloc_off;
		if (ops->cs_info)
			ops->cs_info += gd->reloc_off;
		reloc_done++;
	}
#endif

	return 0;
}

static int spi_child_pre_probe(struct udevice *dev)
{
	struct dm_spi_slave_plat *plat = dev_get_parent_plat(dev);
	struct spi_slave *slave = dev_get_parent_priv(dev);

	/*
	 * This is needed because we pass struct spi_slave around the place
	 * instead slave->dev (a struct udevice). So we have to have some
	 * way to access the slave udevice given struct spi_slave. Once we
	 * change the SPI API to use udevice instead of spi_slave, we can
	 * drop this.
	 */
	slave->dev = dev;

	slave->max_hz = plat->max_hz;
	slave->mode = plat->mode;
	slave->wordlen = SPI_DEFAULT_WORDLEN;

	return 0;
}

int spi_chip_select(struct udevice *dev)
{
	struct dm_spi_slave_plat *plat = dev_get_parent_plat(dev);

	return plat ? plat->cs : -ENOENT;
}

int spi_find_chip_select(struct udevice *bus, int cs, struct udevice **devp)
{
	struct dm_spi_ops *ops;
	struct spi_cs_info info;
	struct udevice *dev;
	int ret;

	/*
	 * Ask the driver. For the moment we don't have CS info.
	 * When we do we could provide the driver with a helper function
	 * to figure out what chip selects are valid, or just handle the
	 * request.
	 */
	ops = spi_get_ops(bus);
	if (ops->cs_info) {
		ret = ops->cs_info(bus, cs, &info);
	} else {
		/*
		 * We could assume there is at least one valid chip select.
		 * The driver didn't care enough to tell us.
		 */
		ret = 0;
	}

	if (ret) {
		dev_err(bus, "Invalid cs %d (err=%d)\n", cs, ret);
		return ret;
	}

	for (device_find_first_child(bus, &dev); dev;
	     device_find_next_child(&dev)) {
		struct dm_spi_slave_plat *plat;

<<<<<<< HEAD
		plat = dev_get_parent_plat(dev);
		debug("%s: plat=%p, cs=%d\n", __func__, plat, plat->cs);
=======
		plat = dev_get_parent_platdata(dev);
		dev_dbg(bus, "%s: plat=%p, cs=%d\n", __func__, plat, plat->cs);
>>>>>>> 62b07b51
		if (plat->cs == cs) {
			*devp = dev;
			return 0;
		}
	}

	return -ENODEV;
}

int spi_cs_is_valid(unsigned int busnum, unsigned int cs)
{
	struct spi_cs_info info;
	struct udevice *bus;
	int ret;

	ret = uclass_find_device_by_seq(UCLASS_SPI, busnum, &bus);
	if (ret) {
		log_debug("%s: No bus %d\n", __func__, busnum);
		return ret;
	}

	return spi_cs_info(bus, cs, &info);
}

int spi_cs_info(struct udevice *bus, uint cs, struct spi_cs_info *info)
{
	struct spi_cs_info local_info;
	int ret;

	if (!info)
		info = &local_info;

	/* If there is a device attached, return it */
	info->dev = NULL;
	ret = spi_find_chip_select(bus, cs, &info->dev);
	return ret == -ENODEV ? 0 : ret;
}

int spi_find_bus_and_cs(int busnum, int cs, struct udevice **busp,
			struct udevice **devp)
{
	struct udevice *bus, *dev;
	int ret;

	ret = uclass_find_device_by_seq(UCLASS_SPI, busnum, &bus);
	if (ret) {
		log_debug("%s: No bus %d\n", __func__, busnum);
		return ret;
	}
	ret = spi_find_chip_select(bus, cs, &dev);
	if (ret) {
		dev_dbg(bus, "%s: No cs %d\n", __func__, cs);
		return ret;
	}
	*busp = bus;
	*devp = dev;

	return ret;
}

int spi_get_bus_and_cs(int busnum, int cs, int speed, int mode,
		       const char *drv_name, const char *dev_name,
		       struct udevice **busp, struct spi_slave **devp)
{
	struct udevice *bus, *dev;
	struct dm_spi_slave_plat *plat;
	struct dm_spi_bus *bus_data;
	struct spi_slave *slave;
	bool created = false;
	int ret;

#if CONFIG_IS_ENABLED(OF_PLATDATA)
	ret = uclass_first_device_err(UCLASS_SPI, &bus);
#else
	ret = uclass_get_device_by_seq(UCLASS_SPI, busnum, &bus);
#endif
	if (ret) {
		log_err("Invalid bus %d (err=%d)\n", busnum, ret);
		return ret;
	}
	ret = spi_find_chip_select(bus, cs, &dev);

	/*
	 * If there is no such device, create one automatically. This means
	 * that we don't need a device tree node or platform data for the
	 * SPI flash chip - we will bind to the correct driver.
	 */
	if (ret == -ENODEV && drv_name) {
		dev_dbg(bus, "%s: Binding new device '%s', busnum=%d, cs=%d, driver=%s\n",
			__func__, dev_name, busnum, cs, drv_name);
		ret = device_bind_driver(bus, drv_name, dev_name, &dev);
		if (ret) {
			dev_dbg(bus, "%s: Unable to bind driver (ret=%d)\n",
				__func__, ret);
			return ret;
		}
		plat = dev_get_parent_plat(dev);
		plat->cs = cs;
		if (speed) {
			plat->max_hz = speed;
		} else {
			dev_warn(bus,
				 "Warning: SPI speed fallback to %u kHz\n",
				 SPI_DEFAULT_SPEED_HZ / 1000);
			plat->max_hz = SPI_DEFAULT_SPEED_HZ;
		}
		plat->mode = mode;
		created = true;
	} else if (ret) {
		dev_err(bus, "Invalid chip select %d:%d (err=%d)\n", busnum, cs, ret);
		return ret;
	}

	if (!device_active(dev)) {
		struct spi_slave *slave;

		ret = device_probe(dev);
		if (ret)
			goto err;
		slave = dev_get_parent_priv(dev);
		slave->dev = dev;
	}

	slave = dev_get_parent_priv(dev);
	bus_data = dev_get_uclass_priv(bus);

	/*
	 * In case the operation speed is not yet established by
	 * dm_spi_claim_bus() ensure the bus is configured properly.
	 */
	if (!bus_data->speed) {
		ret = spi_claim_bus(slave);
		if (ret)
			goto err;
	}

	*busp = bus;
	*devp = slave;
	log_debug("%s: bus=%p, slave=%p\n", __func__, bus, *devp);

	return 0;

err:
	log_debug("%s: Error path, created=%d, device '%s'\n", __func__,
		  created, dev->name);
	if (created) {
		device_remove(dev, DM_REMOVE_NORMAL);
		device_unbind(dev);
	}

	return ret;
}

/* Compatibility function - to be removed */
struct spi_slave *spi_setup_slave(unsigned int busnum, unsigned int cs,
				  unsigned int speed, unsigned int mode)
{
	struct spi_slave *slave;
	struct udevice *dev;
	int ret;

	ret = spi_get_bus_and_cs(busnum, cs, speed, mode, NULL, 0, &dev,
				 &slave);
	if (ret)
		return NULL;

	return slave;
}

void spi_free_slave(struct spi_slave *slave)
{
	device_remove(slave->dev, DM_REMOVE_NORMAL);
}

int spi_slave_of_to_plat(struct udevice *dev, struct dm_spi_slave_plat *plat)
{
	int mode = 0;
	int value;

	plat->cs = dev_read_u32_default(dev, "reg", -1);
	plat->max_hz = dev_read_u32_default(dev, "spi-max-frequency",
					    SPI_DEFAULT_SPEED_HZ);
	if (dev_read_bool(dev, "spi-cpol"))
		mode |= SPI_CPOL;
	if (dev_read_bool(dev, "spi-cpha"))
		mode |= SPI_CPHA;
	if (dev_read_bool(dev, "spi-cs-high"))
		mode |= SPI_CS_HIGH;
	if (dev_read_bool(dev, "spi-3wire"))
		mode |= SPI_3WIRE;
	if (dev_read_bool(dev, "spi-half-duplex"))
		mode |= SPI_PREAMBLE;

	/* Device DUAL/QUAD mode */
	value = dev_read_u32_default(dev, "spi-tx-bus-width", 1);
	switch (value) {
	case 1:
		break;
	case 2:
		mode |= SPI_TX_DUAL;
		break;
	case 4:
		mode |= SPI_TX_QUAD;
		break;
	case 8:
		mode |= SPI_TX_OCTAL;
		break;
	default:
		warn_non_spl("spi-tx-bus-width %d not supported\n", value);
		break;
	}

	value = dev_read_u32_default(dev, "spi-rx-bus-width", 1);
	switch (value) {
	case 1:
		break;
	case 2:
		mode |= SPI_RX_DUAL;
		break;
	case 4:
		mode |= SPI_RX_QUAD;
		break;
	case 8:
		mode |= SPI_RX_OCTAL;
		break;
	default:
		warn_non_spl("spi-rx-bus-width %d not supported\n", value);
		break;
	}

	plat->mode = mode;

	return 0;
}

UCLASS_DRIVER(spi) = {
	.id		= UCLASS_SPI,
	.name		= "spi",
	.flags		= DM_UC_FLAG_SEQ_ALIAS,
#if CONFIG_IS_ENABLED(OF_CONTROL) && !CONFIG_IS_ENABLED(OF_PLATDATA)
	.post_bind	= dm_scan_fdt_dev,
#endif
	.post_probe	= spi_post_probe,
	.child_pre_probe = spi_child_pre_probe,
	.per_device_auto	= sizeof(struct dm_spi_bus),
	.per_child_auto	= sizeof(struct spi_slave),
	.per_child_plat_auto	= sizeof(struct dm_spi_slave_plat),
#if !CONFIG_IS_ENABLED(OF_PLATDATA)
	.child_post_bind = spi_child_post_bind,
#endif
};

UCLASS_DRIVER(spi_generic) = {
	.id		= UCLASS_SPI_GENERIC,
	.name		= "spi_generic",
};

U_BOOT_DRIVER(spi_generic_drv) = {
	.name		= "spi_generic_drv",
	.id		= UCLASS_SPI_GENERIC,
};<|MERGE_RESOLUTION|>--- conflicted
+++ resolved
@@ -266,13 +266,8 @@
 	     device_find_next_child(&dev)) {
 		struct dm_spi_slave_plat *plat;
 
-<<<<<<< HEAD
 		plat = dev_get_parent_plat(dev);
-		debug("%s: plat=%p, cs=%d\n", __func__, plat, plat->cs);
-=======
-		plat = dev_get_parent_platdata(dev);
 		dev_dbg(bus, "%s: plat=%p, cs=%d\n", __func__, plat, plat->cs);
->>>>>>> 62b07b51
 		if (plat->cs == cs) {
 			*devp = dev;
 			return 0;
