--- conflicted
+++ resolved
@@ -323,12 +323,8 @@
 	bool "Support DFU (Device Firmware Upgrade) in SPL"
 	select SPL_HASH
 	select SPL_DFU_NO_RESET
-<<<<<<< HEAD
 	select SPL_RAM_SUPPORT
-=======
 	depends on DFU_OVER_USB
-	depends on SPL_RAM_SUPPORT
->>>>>>> 9cfe0cab
 	help
 	  This feature enables the DFU (Device Firmware Upgrade) in SPL with
 	  RAM memory device support. The ROM code will load and execute
