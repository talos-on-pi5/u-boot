// SPDX-License-Identifier: GPL-2.0+
/*
 * (C) Copyright 2001
 * Gerald Van Baren, Custom IDEAS, vanbaren@cideas.com.
 */

/*
 * This provides a bit-banged interface to the ethernet MII management
 * channel.
 */

#include <dm.h>
#include <log.h>
#include <miiphy.h>
#include <phy.h>
#include <linux/delay.h>

#include <asm/types.h>
#include <linux/list.h>
#include <malloc.h>
#include <net.h>

/* local debug macro */
#undef MII_DEBUG

#undef debug
#ifdef MII_DEBUG
#define debug(fmt, args...)	printf(fmt, ##args)
#else
#define debug(fmt, args...)
#endif /* MII_DEBUG */

static LIST_HEAD(mii_devs);
static struct mii_dev *current_mii;

/*
 * Lookup the mii_dev struct by the registered device name.
 */
struct mii_dev *miiphy_get_dev_by_name(const char *devname)
{
	struct list_head *entry;
	struct mii_dev *dev;

	if (!devname) {
		printf("NULL device name!\n");
		return NULL;
	}

	list_for_each(entry, &mii_devs) {
		dev = list_entry(entry, struct mii_dev, link);
		if (strcmp(dev->name, devname) == 0)
			return dev;
	}

	return NULL;
}

<<<<<<< HEAD
/*****************************************************************************
 *
 * Initialize global data. Need to be called before any other miiphy routine.
 */
void miiphy_init(void)
{
	INIT_LIST_HEAD(&mii_devs);
	current_mii = NULL;
}

void mdio_init(struct mii_dev *bus)
{
	memset(bus, 0, sizeof(*bus));

	/* initialize mii_dev struct fields */
	INIT_LIST_HEAD(&bus->link);
}

=======
>>>>>>> a383b9bd
struct mii_dev *mdio_alloc(void)
{
	struct mii_dev *bus;

	bus = malloc(sizeof(*bus));
	if (!bus)
		return bus;

	mdio_init(bus);

	return bus;
}

void mdio_free(struct mii_dev *bus)
{
	free(bus);
}

int mdio_register(struct mii_dev *bus)
{
	if (!bus || !bus->read || !bus->write)
		return -1;

	/* check if we have unique name */
	if (miiphy_get_dev_by_name(bus->name)) {
		printf("mdio_register: non unique device name '%s'\n",
			bus->name);
		return -1;
	}

	/* add it to the list */
	list_add_tail(&bus->link, &mii_devs);

	if (!current_mii)
		current_mii = bus;

	return 0;
}

int mdio_register_seq(struct mii_dev *bus, int seq)
{
	int ret;

	/* Setup a unique name for each mdio bus */
	ret = snprintf(bus->name, MDIO_NAME_LEN, "eth%d", seq);
	if (ret < 0)
		return ret;

	return mdio_register(bus);
}

int mdio_unregister(struct mii_dev *bus)
{
	if (!bus)
		return 0;

	/* delete it from the list */
	list_del(&bus->link);

	if (current_mii == bus)
		current_mii = NULL;

	return 0;
}

void mdio_list_devices(void)
{
	struct list_head *entry;

	list_for_each(entry, &mii_devs) {
		int i;
		struct mii_dev *bus = list_entry(entry, struct mii_dev, link);

		printf("%s:\n", bus->name);

		for (i = 0; i < PHY_MAX_ADDR; i++) {
			struct phy_device *phydev = bus->phymap[i];

			if (phydev) {
				printf("%x - %s", i, phydev->drv->name);

				if (phydev->dev)
					printf(" <--> %s\n", phydev->dev->name);
				else
					printf("\n");
			}
		}
	}
}

int miiphy_set_current_dev(const char *devname)
{
	struct mii_dev *dev;

	dev = miiphy_get_dev_by_name(devname);
	if (dev) {
		current_mii = dev;
		return 0;
	}

	printf("No such device: %s\n", devname);

	return 1;
}

struct mii_dev *mdio_get_current_dev(void)
{
	return current_mii;
}

struct list_head *mdio_get_list_head(void)
{
	return &mii_devs;
}

struct phy_device *mdio_phydev_for_ethname(const char *ethname)
{
	struct list_head *entry;
	struct mii_dev *bus;

	list_for_each(entry, &mii_devs) {
		int i;
		bus = list_entry(entry, struct mii_dev, link);

		for (i = 0; i < PHY_MAX_ADDR; i++) {
			if (!bus->phymap[i] || !bus->phymap[i]->dev)
				continue;

			if (strcmp(bus->phymap[i]->dev->name, ethname) == 0)
				return bus->phymap[i];
		}
	}

	printf("%s is not a known ethernet\n", ethname);
	return NULL;
}

const char *miiphy_get_current_dev(void)
{
	if (current_mii)
		return current_mii->name;

	return NULL;
}

static struct mii_dev *miiphy_get_active_dev(const char *devname)
{
	/* If the current mii is the one we want, return it */
	if (current_mii)
		if (strcmp(current_mii->name, devname) == 0)
			return current_mii;

	/* Otherwise, set the active one to the one we want */
	if (miiphy_set_current_dev(devname))
		return NULL;
	else
		return current_mii;
}

/*****************************************************************************
 *
 * Read to variable <value> from the PHY attached to device <devname>,
 * use PHY address <addr> and register <reg>.
 *
 * This API is deprecated. Use phy_read on a phy_device found via phy_connect
 *
 * Returns:
 *   0 on success
 */
int miiphy_read(const char *devname, unsigned char addr, unsigned char reg,
		 unsigned short *value)
{
	struct mii_dev *bus;
	int ret;

	bus = miiphy_get_active_dev(devname);
	if (!bus)
		return 1;

	ret = bus->read(bus, addr, MDIO_DEVAD_NONE, reg);
	if (ret < 0)
		return 1;

	*value = (unsigned short)ret;
	return 0;
}

/*****************************************************************************
 *
 * Write <value> to the PHY attached to device <devname>,
 * use PHY address <addr> and register <reg>.
 *
 * This API is deprecated. Use phy_write on a phy_device found by phy_connect
 *
 * Returns:
 *   0 on success
 */
int miiphy_write(const char *devname, unsigned char addr, unsigned char reg,
		  unsigned short value)
{
	struct mii_dev *bus;

	bus = miiphy_get_active_dev(devname);
	if (bus)
		return bus->write(bus, addr, MDIO_DEVAD_NONE, reg, value);

	return 1;
}

/*****************************************************************************
 *
 * Print out list of registered MII capable devices.
 */
void miiphy_listdev(void)
{
	struct list_head *entry;
	struct mii_dev *dev;

	puts("MII devices: ");
	list_for_each(entry, &mii_devs) {
		dev = list_entry(entry, struct mii_dev, link);
		printf("'%s' ", dev->name);
	}
	puts("\n");

	if (current_mii)
		printf("Current device: '%s'\n", current_mii->name);
}

/*****************************************************************************
 *
 * Read the OUI, manufacture's model number, and revision number.
 *
 * OUI:     22 bits (unsigned int)
 * Model:    6 bits (unsigned char)
 * Revision: 4 bits (unsigned char)
 *
 * This API is deprecated.
 *
 * Returns:
 *   0 on success
 */
int miiphy_info(const char *devname, unsigned char addr, unsigned int *oui,
		 unsigned char *model, unsigned char *rev)
{
	unsigned int reg = 0;
	unsigned short tmp;

	if (miiphy_read(devname, addr, MII_PHYSID2, &tmp) != 0) {
		debug("PHY ID register 2 read failed\n");
		return -1;
	}
	reg = tmp;

	debug("MII_PHYSID2 @ 0x%x = 0x%04x\n", addr, reg);

	if (reg == 0xFFFF) {
		/* No physical device present at this address */
		return -1;
	}

	if (miiphy_read(devname, addr, MII_PHYSID1, &tmp) != 0) {
		debug("PHY ID register 1 read failed\n");
		return -1;
	}
	reg |= tmp << 16;
	debug("PHY_PHYIDR[1,2] @ 0x%x = 0x%08x\n", addr, reg);

	*oui = (reg >> 10);
	*model = (unsigned char)((reg >> 4) & 0x0000003F);
	*rev = (unsigned char)(reg & 0x0000000F);
	return 0;
}

#ifndef CONFIG_PHYLIB
/*****************************************************************************
 *
 * Reset the PHY.
 *
 * This API is deprecated. Use PHYLIB.
 *
 * Returns:
 *   0 on success
 */
int miiphy_reset(const char *devname, unsigned char addr)
{
	unsigned short reg;
	int timeout = 500;

	if (miiphy_read(devname, addr, MII_BMCR, &reg) != 0) {
		debug("PHY status read failed\n");
		return -1;
	}
	if (miiphy_write(devname, addr, MII_BMCR, reg | BMCR_RESET) != 0) {
		debug("PHY reset failed\n");
		return -1;
	}
#if CONFIG_PHY_RESET_DELAY > 0
	udelay(CONFIG_PHY_RESET_DELAY);	/* Intel LXT971A needs this */
#endif
	/*
	 * Poll the control register for the reset bit to go to 0 (it is
	 * auto-clearing).  This should happen within 0.5 seconds per the
	 * IEEE spec.
	 */
	reg = 0x8000;
	while (((reg & 0x8000) != 0) && timeout--) {
		if (miiphy_read(devname, addr, MII_BMCR, &reg) != 0) {
			debug("PHY status read failed\n");
			return -1;
		}
		udelay(1000);
	}
	if ((reg & 0x8000) == 0) {
		return 0;
	} else {
		puts("PHY reset timed out\n");
		return -1;
	}
	return 0;
}
#endif /* !PHYLIB */

/*****************************************************************************
 *
 * Determine the ethernet speed (10/100/1000).  Return 10 on error.
 */
int miiphy_speed(const char *devname, unsigned char addr)
{
	u16 bmcr, anlpar, adv;

#if defined(CONFIG_PHY_GIGE)
	u16 btsr;

	/*
	 * Check for 1000BASE-X.  If it is supported, then assume that the speed
	 * is 1000.
	 */
	if (miiphy_is_1000base_x(devname, addr))
		return _1000BASET;

	/*
	 * No 1000BASE-X, so assume 1000BASE-T/100BASE-TX/10BASE-T register set.
	 */
	/* Check for 1000BASE-T. */
	if (miiphy_read(devname, addr, MII_STAT1000, &btsr)) {
		printf("PHY 1000BT status");
		goto miiphy_read_failed;
	}
	if (btsr != 0xFFFF &&
			(btsr & (PHY_1000BTSR_1000FD | PHY_1000BTSR_1000HD)))
		return _1000BASET;
#endif /* CONFIG_PHY_GIGE */

	/* Check Basic Management Control Register first. */
	if (miiphy_read(devname, addr, MII_BMCR, &bmcr)) {
		printf("PHY speed");
		goto miiphy_read_failed;
	}
	/* Check if auto-negotiation is on. */
	if (bmcr & BMCR_ANENABLE) {
		/* Get auto-negotiation results. */
		if (miiphy_read(devname, addr, MII_LPA, &anlpar)) {
			printf("PHY AN speed");
			goto miiphy_read_failed;
		}

		if (miiphy_read(devname, addr, MII_ADVERTISE, &adv)) {
			puts("PHY AN adv speed");
			goto miiphy_read_failed;
		}
		return ((anlpar & adv) & LPA_100) ? _100BASET : _10BASET;
	}
	/* Get speed from basic control settings. */
	return (bmcr & BMCR_SPEED100) ? _100BASET : _10BASET;

miiphy_read_failed:
	printf(" read failed, assuming 10BASE-T\n");
	return _10BASET;
}

/*****************************************************************************
 *
 * Determine full/half duplex.  Return half on error.
 */
int miiphy_duplex(const char *devname, unsigned char addr)
{
	u16 bmcr, anlpar, adv;

#if defined(CONFIG_PHY_GIGE)
	u16 btsr;

	/* Check for 1000BASE-X. */
	if (miiphy_is_1000base_x(devname, addr)) {
		/* 1000BASE-X */
		if (miiphy_read(devname, addr, MII_LPA, &anlpar)) {
			printf("1000BASE-X PHY AN duplex");
			goto miiphy_read_failed;
		}
	}
	/*
	 * No 1000BASE-X, so assume 1000BASE-T/100BASE-TX/10BASE-T register set.
	 */
	/* Check for 1000BASE-T. */
	if (miiphy_read(devname, addr, MII_STAT1000, &btsr)) {
		printf("PHY 1000BT status");
		goto miiphy_read_failed;
	}
	if (btsr != 0xFFFF) {
		if (btsr & PHY_1000BTSR_1000FD) {
			return FULL;
		} else if (btsr & PHY_1000BTSR_1000HD) {
			return HALF;
		}
	}
#endif /* CONFIG_PHY_GIGE */

	/* Check Basic Management Control Register first. */
	if (miiphy_read(devname, addr, MII_BMCR, &bmcr)) {
		puts("PHY duplex");
		goto miiphy_read_failed;
	}
	/* Check if auto-negotiation is on. */
	if (bmcr & BMCR_ANENABLE) {
		/* Get auto-negotiation results. */
		if (miiphy_read(devname, addr, MII_LPA, &anlpar)) {
			puts("PHY AN duplex");
			goto miiphy_read_failed;
		}

		if (miiphy_read(devname, addr, MII_ADVERTISE, &adv)) {
			puts("PHY AN adv duplex");
			goto miiphy_read_failed;
		}
		return ((anlpar & adv) & (LPA_10FULL | LPA_100FULL)) ?
		    FULL : HALF;
	}
	/* Get speed from basic control settings. */
	return (bmcr & BMCR_FULLDPLX) ? FULL : HALF;

miiphy_read_failed:
	printf(" read failed, assuming half duplex\n");
	return HALF;
}

/*****************************************************************************
 *
 * Return 1 if PHY supports 1000BASE-X, 0 if PHY supports 10BASE-T/100BASE-TX/
 * 1000BASE-T, or on error.
 */
int miiphy_is_1000base_x(const char *devname, unsigned char addr)
{
#if defined(CONFIG_PHY_GIGE)
	u16 exsr;

	if (miiphy_read(devname, addr, MII_ESTATUS, &exsr)) {
		printf("PHY extended status read failed, assuming no "
			"1000BASE-X\n");
		return 0;
	}
	return 0 != (exsr & (ESTATUS_1000XF | ESTATUS_1000XH));
#else
	return 0;
#endif
}

#ifdef CONFIG_SYS_FAULT_ECHO_LINK_DOWN
/*****************************************************************************
 *
 * Determine link status
 */
int miiphy_link(const char *devname, unsigned char addr)
{
	unsigned short reg;

	/* dummy read; needed to latch some phys */
	(void)miiphy_read(devname, addr, MII_BMSR, &reg);
	if (miiphy_read(devname, addr, MII_BMSR, &reg)) {
		puts("MII_BMSR read failed, assuming no link\n");
		return 0;
	}

	/* Determine if a link is active */
	if ((reg & BMSR_LSTATUS) != 0) {
		return 1;
	} else {
		return 0;
	}
}
#endif<|MERGE_RESOLUTION|>--- conflicted
+++ resolved
@@ -55,17 +55,6 @@
 	return NULL;
 }
 
-<<<<<<< HEAD
-/*****************************************************************************
- *
- * Initialize global data. Need to be called before any other miiphy routine.
- */
-void miiphy_init(void)
-{
-	INIT_LIST_HEAD(&mii_devs);
-	current_mii = NULL;
-}
-
 void mdio_init(struct mii_dev *bus)
 {
 	memset(bus, 0, sizeof(*bus));
@@ -74,8 +63,6 @@
 	INIT_LIST_HEAD(&bus->link);
 }
 
-=======
->>>>>>> a383b9bd
 struct mii_dev *mdio_alloc(void)
 {
 	struct mii_dev *bus;
