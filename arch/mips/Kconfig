--- conflicted
+++ resolved
@@ -144,16 +144,12 @@
 	select SUPPORTS_CPU_MIPS64_R1
 	select SUPPORTS_CPU_MIPS64_R2
 	select SUPPORTS_CPU_MIPS64_R6
-<<<<<<< HEAD
 	select SUPPORT_BIG_ENDIAN
 	select SUPPORT_LITTLE_ENDIAN
-=======
-	select SUPPORTS_LITTLE_ENDIAN
 	imply OF_UPSTREAM
 	imply BOOTSTD_FULL
 	imply CLK
 	imply CLK_BOSTON
->>>>>>> baf4bdcd
 	imply CMD_DM
 	imply AHCI
 	imply AHCI_PCI
