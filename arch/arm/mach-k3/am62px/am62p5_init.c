// SPDX-License-Identifier: GPL-2.0
/*
 * AM62P5: SoC specific initialization
 *
 * Copyright (C) 2022 Texas Instruments Incorporated - https://www.ti.com/
 */

#include <spl.h>
#include <asm/io.h>
#include <asm/arch/hardware.h>
#include <dm.h>
#include <dm/uclass-internal.h>
#include <dm/pinctrl.h>
#include <dm/ofnode.h>

#include "../sysfw-loader.h"
#include "../common.h"

<<<<<<< HEAD
/* TISCI DEV ID for A53 Clock */
#define AM62PX_DEV_A53SS0_CORE_0_DEV_ID 135
=======
#define CTRLMMR_MCU_RST_CTRL             0x04518170
#define RST_CTRL_ESM_ERROR_RST_EN_Z_MASK 0xFFFDFFFF
>>>>>>> dd7d2042

struct fwl_data cbass_main_fwls[] = {
	{ "FSS_DAT_REG3", 7, 8 },
};

/*
 * This uninitialized global variable would normal end up in the .bss section,
 * but the .bss is cleared between writing and reading this variable, so move
 * it to the .data section.
 */
u32 bootindex __section(".data");
static struct rom_extended_boot_data bootdata __section(".data");

static void store_boot_info_from_rom(void)
{
	bootindex = *(u32 *)(CONFIG_SYS_K3_BOOT_PARAM_TABLE_INDEX);
	memcpy(&bootdata, (uintptr_t *)ROM_EXTENDED_BOOT_DATA_INFO,
	       sizeof(struct rom_extended_boot_data));
}

static void ctrl_mmr_unlock(void)
{
	/* Unlock all WKUP_CTRL_MMR0 module registers */
	mmr_unlock(WKUP_CTRL_MMR0_BASE, 0);
	mmr_unlock(WKUP_CTRL_MMR0_BASE, 1);
	mmr_unlock(WKUP_CTRL_MMR0_BASE, 2);
	mmr_unlock(WKUP_CTRL_MMR0_BASE, 3);
	mmr_unlock(WKUP_CTRL_MMR0_BASE, 4);
	mmr_unlock(WKUP_CTRL_MMR0_BASE, 5);
	mmr_unlock(WKUP_CTRL_MMR0_BASE, 6);
	mmr_unlock(WKUP_CTRL_MMR0_BASE, 7);

	/* Unlock all CTRL_MMR0 module registers */
	mmr_unlock(CTRL_MMR0_BASE, 0);
	mmr_unlock(CTRL_MMR0_BASE, 1);
	mmr_unlock(CTRL_MMR0_BASE, 2);
	mmr_unlock(CTRL_MMR0_BASE, 4);
	mmr_unlock(CTRL_MMR0_BASE, 5);
	mmr_unlock(CTRL_MMR0_BASE, 6);

	/* Unlock all MCU_CTRL_MMR0 module registers */
	mmr_unlock(MCU_CTRL_MMR0_BASE, 0);
	mmr_unlock(MCU_CTRL_MMR0_BASE, 1);
	mmr_unlock(MCU_CTRL_MMR0_BASE, 2);
	mmr_unlock(MCU_CTRL_MMR0_BASE, 3);
	mmr_unlock(MCU_CTRL_MMR0_BASE, 4);
	mmr_unlock(MCU_CTRL_MMR0_BASE, 6);

	/* Unlock PADCFG_CTRL_MMR padconf registers */
	mmr_unlock(PADCFG_MMR0_BASE, 1);
	mmr_unlock(PADCFG_MMR1_BASE, 1);
}

<<<<<<< HEAD
#if CONFIG_IS_ENABLED(OF_CONTROL)
static int get_a53_cpu_clock_index(ofnode node)
{
	int count, i;
	struct ofnode_phandle_args *args;
	ofnode clknode;

	clknode = ofnode_path("/bus@f0000/system-controller@44043000/clock-controller");
	if (!ofnode_valid(clknode))
		return -1;

	count = ofnode_count_phandle_with_args(node,  "assigned-clocks", "#clock-cells", 0);

	for (i  = 0; i < count; i++) {
		if (!ofnode_parse_phandle_with_args(node, "assigned-clocks",
						    "#clock-cells", 0, i, args)) {
			if (ofnode_equal(clknode, args->node) &&
			    args->args[0] == AM62PX_DEV_A53SS0_CORE_0_DEV_ID)
				return i;
		}
	}

	return -1;
}

static void fixup_a53_cpu_freq_by_speed_grade(void)
{
	int index, size;
	u32 *rates;
	ofnode node;

	node =  ofnode_path("/a53@0");
	if (!ofnode_valid(node))
		return;

	rates = fdt_getprop_w(ofnode_to_fdt(node), ofnode_to_offset(node),
			      "assigned-clock-rates", &size);

	index = get_a53_cpu_clock_index(node);

	if (!rates || index < 0 || index >= (size / sizeof(u32))) {
		printf("Wrong A53 assigned-clocks configuration\n");
		return;
	}

	rates[index] = cpu_to_fdt32(k3_get_a53_max_frequency());

	printf("Changed A53 CPU frequency to %dHz (%c grade) in DT\n",
	       k3_get_a53_max_frequency(), k3_get_speed_grade());
}
#else
static void fixup_a53_cpu_freq_by_speed_grade(void)
{
}
#endif
=======
static __maybe_unused void enable_mcu_esm_reset(void)
{
	/* Set CTRLMMR_MCU_RST_CTRL:MCU_ESM_ERROR_RST_EN_Z  to '0' (low active) */
	u32 stat = readl(CTRLMMR_MCU_RST_CTRL);

	stat &= RST_CTRL_ESM_ERROR_RST_EN_Z_MASK;
	writel(stat, CTRLMMR_MCU_RST_CTRL);
}
>>>>>>> dd7d2042

void board_init_f(ulong dummy)
{
	struct udevice *dev;
	int ret;

	if (IS_ENABLED(CONFIG_CPU_V7R))
		setup_k3_mpu_regions();

	/*
	 * Cannot delay this further as there is a chance that
	 * K3_BOOT_PARAM_TABLE_INDEX can be over written by SPL MALLOC section.
	 */
	store_boot_info_from_rom();

	ctrl_mmr_unlock();

	/* Init DM early */
	ret = spl_early_init();
	if (ret)
		panic("spl_early_init() failed: %d\n", ret);

	/*
	 * Process pinctrl for the serial0 and serial3, aka WKUP_UART0 and
	 * MAIN_UART1 modules and continue regardless of the result of pinctrl.
	 * Do this without probing the device, but instead by searching the
	 * device that would request the given sequence number if probed. The
	 * UARTs will be used by the DM firmware and TIFS firmware images
	 * respectively and the firmware depend on SPL to initialize the pin
	 * settings.
	 */
	ret = uclass_find_device_by_seq(UCLASS_SERIAL, 0, &dev);
	if (!ret)
		pinctrl_select_state(dev, "default");

	ret = uclass_find_device_by_seq(UCLASS_SERIAL, 3, &dev);
	if (!ret)
		pinctrl_select_state(dev, "default");

	/*
	 * Allow establishing an early console as required for example when
	 * doing a UART-based boot. Note that this console may not "survive"
	 * through a SYSFW PM-init step and will need a re-init in some way
	 * due to changing module clock frequencies.
	 */
	if (IS_ENABLED(CONFIG_K3_EARLY_CONS)) {
		ret = early_console_init();
		if (ret)
			panic("early_console_init() failed: %d\n", ret);
	}

	/*
	 * Configure and start up system controller firmware. Provide
	 * the U-Boot console init function to the SYSFW post-PM configuration
	 * callback hook, effectively switching on (or over) the console
	 * output.
	 */
	if (IS_ENABLED(CONFIG_K3_LOAD_SYSFW)) {
		ret = is_rom_loaded_sysfw(&bootdata);
		if (!ret)
			panic("ROM has not loaded TIFS firmware\n");

		k3_sysfw_loader(true, NULL, NULL);

		/* Disable ROM configured firewalls */
		remove_fwl_configs(cbass_main_fwls,
				   ARRAY_SIZE(cbass_main_fwls));
	}

	/*
	 * Force probe of clk_k3 driver here to ensure basic default clock
	 * configuration is always done.
	 */
	if (IS_ENABLED(CONFIG_SPL_CLK_K3)) {
		ret = uclass_get_device_by_driver(UCLASS_CLK,
						  DM_DRIVER_GET(ti_clk),
						  &dev);
		if (ret)
			printf("Failed to initialize clk-k3!\n");
	}

	preloader_console_init();

	/* Output System Firmware version info */
	k3_sysfw_print_ver();

	if (IS_ENABLED(CONFIG_K3_AM62A_DDRSS)) {
		ret = uclass_get_device(UCLASS_RAM, 0, &dev);
		if (ret)
			panic("DRAM init failed: %d\n", ret);
	}

	if (IS_ENABLED(CONFIG_ESM_K3)) {
		/* Probe/configure ESM0 */
		ret = uclass_get_device_by_name(UCLASS_MISC, "esm@420000", &dev);
		if (ret)
			printf("esm main init failed: %d\n", ret);

		/* Probe/configure MCUESM */
		ret = uclass_get_device_by_name(UCLASS_MISC, "esm@4100000", &dev);
		if (ret)
			printf("esm mcu init failed: %d\n", ret);

		enable_mcu_esm_reset();
	}

	spl_enable_cache();

	setup_qos();
	debug("am62px_init: %s done\n", __func__);

	fixup_a53_cpu_freq_by_speed_grade();
}

u32 spl_mmc_boot_mode(struct mmc *mmc, const u32 boot_device)
{
	u32 devstat = readl(CTRLMMR_MAIN_DEVSTAT);
	u32 bootmode = (devstat & MAIN_DEVSTAT_PRIMARY_BOOTMODE_MASK) >>
				MAIN_DEVSTAT_PRIMARY_BOOTMODE_SHIFT;
	u32 bootmode_cfg = (devstat & MAIN_DEVSTAT_PRIMARY_BOOTMODE_CFG_MASK) >>
			    MAIN_DEVSTAT_PRIMARY_BOOTMODE_CFG_SHIFT;

	switch (bootmode) {
	case BOOT_DEVICE_EMMC:
		return MMCSD_MODE_EMMCBOOT;
	case BOOT_DEVICE_MMC:
		if (bootmode_cfg & MAIN_DEVSTAT_PRIMARY_MMC_FS_RAW_MASK)
			return MMCSD_MODE_RAW;
	default:
		return MMCSD_MODE_FS;
	}
}

static u32 __get_backup_bootmedia(u32 devstat)
{
	u32 bkup_bootmode = (devstat & MAIN_DEVSTAT_BACKUP_BOOTMODE_MASK) >>
				MAIN_DEVSTAT_BACKUP_BOOTMODE_SHIFT;
	u32 bkup_bootmode_cfg =
			(devstat & MAIN_DEVSTAT_BACKUP_BOOTMODE_CFG_MASK) >>
				MAIN_DEVSTAT_BACKUP_BOOTMODE_CFG_SHIFT;

	switch (bkup_bootmode) {
	case BACKUP_BOOT_DEVICE_UART:
		return BOOT_DEVICE_UART;

	case BACKUP_BOOT_DEVICE_USB:
		return BOOT_DEVICE_USB;

	case BACKUP_BOOT_DEVICE_ETHERNET:
		return BOOT_DEVICE_ETHERNET;

	case BACKUP_BOOT_DEVICE_MMC:
		if (bkup_bootmode_cfg)
			return BOOT_DEVICE_MMC2;
		return BOOT_DEVICE_MMC1;

	case BACKUP_BOOT_DEVICE_SPI:
		return BOOT_DEVICE_SPI;

	case BACKUP_BOOT_DEVICE_I2C:
		return BOOT_DEVICE_I2C;

	case BACKUP_BOOT_DEVICE_DFU:
		if (bkup_bootmode_cfg & MAIN_DEVSTAT_BACKUP_USB_MODE_MASK)
			return BOOT_DEVICE_USB;
		return BOOT_DEVICE_DFU;
	};

	return BOOT_DEVICE_RAM;
}

static u32 __get_primary_bootmedia(u32 devstat)
{
	u32 bootmode = (devstat & MAIN_DEVSTAT_PRIMARY_BOOTMODE_MASK) >>
				MAIN_DEVSTAT_PRIMARY_BOOTMODE_SHIFT;
	u32 bootmode_cfg = (devstat & MAIN_DEVSTAT_PRIMARY_BOOTMODE_CFG_MASK) >>
				MAIN_DEVSTAT_PRIMARY_BOOTMODE_CFG_SHIFT;

	switch (bootmode) {
	case BOOT_DEVICE_OSPI:
		fallthrough;
	case BOOT_DEVICE_QSPI:
		fallthrough;
	case BOOT_DEVICE_XSPI:
		fallthrough;
	case BOOT_DEVICE_SPI:
		return BOOT_DEVICE_SPI;

	case BOOT_DEVICE_ETHERNET_RGMII:
		fallthrough;
	case BOOT_DEVICE_ETHERNET_RMII:
		return BOOT_DEVICE_ETHERNET;

	case BOOT_DEVICE_EMMC:
		return BOOT_DEVICE_MMC1;

	case BOOT_DEVICE_SPI_NAND:
		return BOOT_DEVICE_SPINAND;

	case BOOT_DEVICE_MMC:
		if ((bootmode_cfg & MAIN_DEVSTAT_PRIMARY_MMC_PORT_MASK) >>
				MAIN_DEVSTAT_PRIMARY_MMC_PORT_SHIFT)
			return BOOT_DEVICE_MMC2;
		return BOOT_DEVICE_MMC1;

	case BOOT_DEVICE_DFU:
		if ((bootmode_cfg & MAIN_DEVSTAT_PRIMARY_USB_MODE_MASK) >>
		    MAIN_DEVSTAT_PRIMARY_USB_MODE_SHIFT)
			return BOOT_DEVICE_USB;
		return BOOT_DEVICE_DFU;

	case BOOT_DEVICE_NOBOOT:
		return BOOT_DEVICE_RAM;
	}

	return bootmode;
}

u32 spl_boot_device(void)
{
	u32 devstat = readl(CTRLMMR_MAIN_DEVSTAT);
	u32 bootmedia;

	if (bootindex == K3_PRIMARY_BOOTMODE)
		bootmedia = __get_primary_bootmedia(devstat);
	else
		bootmedia = __get_backup_bootmedia(devstat);

	debug("am62px_init: %s: devstat = 0x%x bootmedia = 0x%x bootindex = %d\n",
	      __func__, devstat, bootmedia, bootindex);
	return bootmedia;
}<|MERGE_RESOLUTION|>--- conflicted
+++ resolved
@@ -16,13 +16,11 @@
 #include "../sysfw-loader.h"
 #include "../common.h"
 
-<<<<<<< HEAD
 /* TISCI DEV ID for A53 Clock */
 #define AM62PX_DEV_A53SS0_CORE_0_DEV_ID 135
-=======
+
 #define CTRLMMR_MCU_RST_CTRL             0x04518170
 #define RST_CTRL_ESM_ERROR_RST_EN_Z_MASK 0xFFFDFFFF
->>>>>>> dd7d2042
 
 struct fwl_data cbass_main_fwls[] = {
 	{ "FSS_DAT_REG3", 7, 8 },
@@ -76,7 +74,6 @@
 	mmr_unlock(PADCFG_MMR1_BASE, 1);
 }
 
-<<<<<<< HEAD
 #if CONFIG_IS_ENABLED(OF_CONTROL)
 static int get_a53_cpu_clock_index(ofnode node)
 {
@@ -132,7 +129,7 @@
 {
 }
 #endif
-=======
+
 static __maybe_unused void enable_mcu_esm_reset(void)
 {
 	/* Set CTRLMMR_MCU_RST_CTRL:MCU_ESM_ERROR_RST_EN_Z  to '0' (low active) */
@@ -141,7 +138,6 @@
 	stat &= RST_CTRL_ESM_ERROR_RST_EN_Z_MASK;
 	writel(stat, CTRLMMR_MCU_RST_CTRL);
 }
->>>>>>> dd7d2042
 
 void board_init_f(ulong dummy)
 {
