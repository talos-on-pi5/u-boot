--- conflicted
+++ resolved
@@ -30,7 +30,6 @@
 	return fdtdec_setup_memory_banksize();
 }
 
-<<<<<<< HEAD
 #ifdef CONFIG_BOARD_LATE_INIT
 int board_late_init(void)
 {
@@ -42,7 +41,9 @@
 	env_set("fdtfile", fdtfile);
 
 	return 0;
-=======
+}
+#endif
+
 #ifdef CONFIG_SPL_BOARD_INIT
 
 /*
@@ -99,6 +100,5 @@
 {
 	crystal_32k_enable();
 	debounce_configure();
->>>>>>> fce2565f
 }
 #endif